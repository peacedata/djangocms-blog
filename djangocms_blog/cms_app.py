# -*- coding: utf-8 -*-
from __future__ import absolute_import, print_function, unicode_literals

<<<<<<< HEAD
from aldryn_apphooks_config.app_base import CMSConfigApp
from cms.apphook_pool import apphook_pool
from django.utils.translation import ugettext_lazy as _
from djangocms_apphook_setup.base import AutoCMSAppMixin

from .cms_appconfig import BlogConfig
from .cms_menus import BlogCategoryMenu
from .settings import get_setting


class BlogApp(AutoCMSAppMixin, CMSConfigApp):
    name = _('Blog')
    urls = ['djangocms_blog.urls']
    app_name = 'djangocms_blog'
    app_config = BlogConfig
    menus = [BlogCategoryMenu]
    auto_setup = {
        'enabled': get_setting('AUTO_SETUP'),
        'home title': get_setting('AUTO_HOME_TITLE'),
        'page title': get_setting('AUTO_BLOG_TITLE'),
        'namespace': get_setting('AUTO_NAMESPACE'),
        'config_fields': {},
        'config_translated_fields': {
            'app_title': get_setting('AUTO_APP_TITLE'),
            'object_name': get_setting('DEFAULT_OBJECT_NAME')
        },
    }
apphook_pool.register(BlogApp)
BlogApp.setup()
=======
from .cms_apps import *  # NOQA
>>>>>>> f9262e33
<|MERGE_RESOLUTION|>--- conflicted
+++ resolved
@@ -1,36 +1,4 @@
 # -*- coding: utf-8 -*-
 from __future__ import absolute_import, print_function, unicode_literals
 
-<<<<<<< HEAD
-from aldryn_apphooks_config.app_base import CMSConfigApp
-from cms.apphook_pool import apphook_pool
-from django.utils.translation import ugettext_lazy as _
-from djangocms_apphook_setup.base import AutoCMSAppMixin
-
-from .cms_appconfig import BlogConfig
-from .cms_menus import BlogCategoryMenu
-from .settings import get_setting
-
-
-class BlogApp(AutoCMSAppMixin, CMSConfigApp):
-    name = _('Blog')
-    urls = ['djangocms_blog.urls']
-    app_name = 'djangocms_blog'
-    app_config = BlogConfig
-    menus = [BlogCategoryMenu]
-    auto_setup = {
-        'enabled': get_setting('AUTO_SETUP'),
-        'home title': get_setting('AUTO_HOME_TITLE'),
-        'page title': get_setting('AUTO_BLOG_TITLE'),
-        'namespace': get_setting('AUTO_NAMESPACE'),
-        'config_fields': {},
-        'config_translated_fields': {
-            'app_title': get_setting('AUTO_APP_TITLE'),
-            'object_name': get_setting('DEFAULT_OBJECT_NAME')
-        },
-    }
-apphook_pool.register(BlogApp)
-BlogApp.setup()
-=======
-from .cms_apps import *  # NOQA
->>>>>>> f9262e33
+from .cms_apps import *  # NOQA