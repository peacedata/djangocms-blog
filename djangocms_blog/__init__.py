# -*- coding: utf-8 -*-
__author__ = 'Iacopo Spalletti'
__email__ = 'i.spalletti@nephila.it'
<<<<<<< HEAD

__version__ = '0.9.pre1'
=======
__version__ = '0.8.3'
>>>>>>> 11394bee

default_app_config = 'djangocms_blog.apps.BlogAppConfig'<|MERGE_RESOLUTION|>--- conflicted
+++ resolved
@@ -1,11 +1,7 @@
 # -*- coding: utf-8 -*-
 __author__ = 'Iacopo Spalletti'
 __email__ = 'i.spalletti@nephila.it'
-<<<<<<< HEAD
 
-__version__ = '0.9.pre1'
-=======
-__version__ = '0.8.3'
->>>>>>> 11394bee
-
+__version__ = '0.9.pre2'
+    
 default_app_config = 'djangocms_blog.apps.BlogAppConfig'