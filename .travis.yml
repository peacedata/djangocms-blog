--- conflicted
+++ resolved
@@ -9,30 +9,26 @@
   - 3.4
   - 3.3
   - 2.7
+  - 2.6
 
 env:
   matrix:
   - TOXENV='pep8'
-<<<<<<< HEAD
-  - DJANGO='django19' CMS='cms32'
-  - DJANGO='django19' CMS='cms31'
-=======
   - TOXENV='isort'
   - DJANGO='django19' CMS='cms32'
->>>>>>> 877f8c5f
   - DJANGO='django18' CMS='cms32'
   - DJANGO='django18' CMS='cms31'
   - DJANGO='django17' CMS='cms32'
   - DJANGO='django17' CMS='cms31'
+  - DJANGO='django17' CMS='cms30'
+  - DJANGO='django16' CMS='cms32'
+  - DJANGO='django16' CMS='cms31'
+  - DJANGO='django16' CMS='cms30'
 
 
 # command to install dependencies, e.g. pip install -r requirements.txt --use-mirrors
 install:
-<<<<<<< HEAD
-  - pip install -U tox>=1.8 coveralls
-=======
   - "if [[ $TRAVIS_PYTHON_VERSION == '2.6' ]]; then export PYVER=py26; fi"
->>>>>>> 877f8c5f
   - "if [[ $TRAVIS_PYTHON_VERSION == '2.7' ]]; then export PYVER=py27; fi"
   - "if [[ $TRAVIS_PYTHON_VERSION == '3.3' ]]; then export PYVER=py33; fi"
   - "if [[ $TRAVIS_PYTHON_VERSION == '3.4' ]]; then export PYVER=py34; fi"
@@ -50,14 +46,20 @@
 
 matrix:
   exclude:
+  - python: 2.6
+    env: TOXENV='pep8'
+  - python: 2.6
+    env: TOXENV='isort'
   - python: 2.7
     env: TOXENV='pep8'
+  - python: 2.7
+    env: TOXENV='isort'
   - python: 3.3
     env: TOXENV='pep8'
+  - python: 3.3
+    env: TOXENV='isort'
   - python: 3.4
     env: TOXENV='pep8'
-<<<<<<< HEAD
-=======
   - python: 3.4
     env: TOXENV='isort'
   - python: 2.6
@@ -80,7 +82,6 @@
     env: DJANGO='django16' CMS='cms31'
   - python: 3.5
     env: DJANGO='django16' CMS='cms32'
->>>>>>> 877f8c5f
   - python: 3.5
     env: DJANGO='django17' CMS='cms30'
   - python: 3.5
@@ -92,5 +93,4 @@
 cache:
    directories:
      - $HOME/.pip-accel
-     - $HOME/.cache/pip
-
+     - $HOME/.cache/pip