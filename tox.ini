--- conflicted
+++ resolved
@@ -21,12 +21,9 @@
     cms32: https://github.com/divio/django-cms/archive/release/3.2.x.zip
     https://github.com/nephila/django-meta-mixin/archive/master.zip
     https://github.com/nephila/djangocms-helper/archive/develop.zip
-<<<<<<< HEAD
     django-parler<1.5
     django-mptt<0.8
-=======
     py26: unittest2
->>>>>>> 35f2b479
     https://github.com/aldryn/aldryn-apphooks-config/archive/master.zip
     https://github.com/nephila/djangocms-apphook-setup/archive/master.zip
 
