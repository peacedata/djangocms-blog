[tox]
envlist = pep8,isort,docs,py{35,34,27}-django{19}-{cms33,cms32,knocker},py{35,34,33,27}-django{18}-cms{33,32}

[testenv]
commands = {env:COMMAND:python} cms_helper.py test djangocms_blog
deps =
<<<<<<< HEAD
=======
    py26: unittest2
    django16: Django>=1.6,<1.7
    django16: django-taggit<0.18
    django16: django-mptt<0.8
    django16: django-filer<1.2
    django16: cmsplugin-filer<1.1
    django16: django-haystack<2.5
    django17: Django>=1.7,<1.8
    django17: django-mptt<0.8
    django17: django-filer<1.3
    django17: cmsplugin-filer<1.2
    django17: django-haystack
>>>>>>> 80c557ed
    django18: Django>=1.8,<1.9
    django18: django-mptt>=0.8
    django18: django-filer<1.3
    django18: cmsplugin-filer<1.2
    django18: django-haystack
    django19: Django>=1.9,<1.10
    django19: django-mptt>=0.8
    django19: django-filer<1.3
    django19: cmsplugin-filer<1.2
<<<<<<< HEAD
=======
    django19: django-haystack
    cms30: https://github.com/divio/django-cms/archive/release/3.0.x.zip
    cms30: djangocms-text-ckeditor<2.8
    cms31: https://github.com/divio/django-cms/archive/release/3.1.x.zip
    cms31: djangocms-text-ckeditor<2.9
>>>>>>> 80c557ed
    cms32: https://github.com/divio/django-cms/archive/release/3.2.x.zip
    cms32: djangocms-text-ckeditor<3.0
    cms33: https://github.com/divio/django-cms/archive/release/3.3.x.zip
    cms33: djangocms-text-ckeditor>=3.0
    knocker: https://github.com/divio/django-cms/archive/release/3.2.x.zip
    knocker: channels>=0.15
    knocker: https://github.com/nephila/django-knocker/archive/master.zip?0.1.1
    knocker: djangocms-text-ckeditor<3.0
    django-meta>=1.2
    https://github.com/nephila/djangocms-helper/archive/develop.zip
    https://github.com/aldryn/aldryn-apphooks-config/archive/master.zip
    https://github.com/nephila/djangocms-apphook-setup/archive/master.zip
    -r{toxinidir}/requirements-test.txt

[testenv:isort]
deps = isort
commands = isort -c -rc -df djangocms_blog tests
skip_install = true

[testenv:pep8]
deps = flake8
commands = flake8
skip_install = true

[testenv:docs]
deps =
    sphinx
    sphinx-rtd-theme
    -rrequirements-test.txt
changedir=docs
skip_install = true
commands=
    sphinx-build -W -b html -d {envtmpdir}/doctrees .  {toxinidir}/docs/_build/html<|MERGE_RESOLUTION|>--- conflicted
+++ resolved
@@ -4,21 +4,6 @@
 [testenv]
 commands = {env:COMMAND:python} cms_helper.py test djangocms_blog
 deps =
-<<<<<<< HEAD
-=======
-    py26: unittest2
-    django16: Django>=1.6,<1.7
-    django16: django-taggit<0.18
-    django16: django-mptt<0.8
-    django16: django-filer<1.2
-    django16: cmsplugin-filer<1.1
-    django16: django-haystack<2.5
-    django17: Django>=1.7,<1.8
-    django17: django-mptt<0.8
-    django17: django-filer<1.3
-    django17: cmsplugin-filer<1.2
-    django17: django-haystack
->>>>>>> 80c557ed
     django18: Django>=1.8,<1.9
     django18: django-mptt>=0.8
     django18: django-filer<1.3
@@ -28,14 +13,6 @@
     django19: django-mptt>=0.8
     django19: django-filer<1.3
     django19: cmsplugin-filer<1.2
-<<<<<<< HEAD
-=======
-    django19: django-haystack
-    cms30: https://github.com/divio/django-cms/archive/release/3.0.x.zip
-    cms30: djangocms-text-ckeditor<2.8
-    cms31: https://github.com/divio/django-cms/archive/release/3.1.x.zip
-    cms31: djangocms-text-ckeditor<2.9
->>>>>>> 80c557ed
     cms32: https://github.com/divio/django-cms/archive/release/3.2.x.zip
     cms32: djangocms-text-ckeditor<3.0
     cms33: https://github.com/divio/django-cms/archive/release/3.3.x.zip
